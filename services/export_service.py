--- conflicted
+++ resolved
@@ -6,6 +6,7 @@
 import pandas as pd
 
 from dao.compliance_dao import ComplianceDAO
+from dao.rule_dao import RuleDAO
 from dao.rule_result_dao import RuleResultDAO
 from schemas.compliance import ComplianceSearchParams
 
@@ -15,6 +16,7 @@
         self.db = db
         self.compliance_dao = ComplianceDAO(db)
         self.rule_result_dao = RuleResultDAO(db)
+        self.rule_dao = RuleDAO(db)
 
     def export_compliance_results_to_excel(
         self, 
@@ -33,38 +35,6 @@
                 status=search_params.status if search_params else None
             )
 
-<<<<<<< HEAD
-            # Chuẩn bị dữ liệu cho Excel
-            excel_data = []
-            
-            for result in results:
-                # Lấy thông tin server và workload đã được load sẵn qua joinedload
-                server_ip = "N/A"
-                workload_name = "N/A"
-                
-                if result.server:
-                    server_ip = result.server.ip_address or "N/A"
-                    if result.server.workload:
-                        workload_name = result.server.workload.name or "N/A"
-
-                excel_data.append({
-                    "ID": result.id,
-                    "Server IP": server_ip,
-                    "Workload Name": workload_name,
-                    "Status": result.status,
-                    "Total Rules": result.total_rules,
-                    "Passed Rules": result.passed_rules,
-                    "Failed Rules": result.failed_rules,
-                    "Score": float(result.score) if result.score else 0.0,
-                    "Scan Date": result.scan_date.strftime("%Y-%m-%d %H:%M:%S") if result.scan_date else "",    
-                    "Updated At": result.updated_at.strftime("%Y-%m-%d %H:%M:%S") if result.updated_at else ""
-                })
-
-            # Tạo DataFrame
-            df = pd.DataFrame(excel_data)
-
-=======
->>>>>>> 158fbba5
             # Tạo file Excel trong memory
             output = io.BytesIO()
             
@@ -103,13 +73,13 @@
                 "Server IP": server_ip,
                 "Server Hostname": server_hostname,
                 "Workload Name": workload_name,
+                "Compliane Name": result.name,
                 "Status": result.status,
                 "Total Rules": result.total_rules,
                 "Passed Rules": result.passed_rules,
                 "Failed Rules": result.failed_rules,
                 "Score": float(result.score) if result.score else 0.0,
-                "Scan Date": result.scan_date.strftime("%Y-%m-%d %H:%M:%S") if result.scan_date else "",
-                "Created At": result.created_at.strftime("%Y-%m-%d %H:%M:%S") if result.created_at else "",
+                "Scan Date": result.scan_date.strftime("%Y-%m-%d %H:%M:%S") if result.scan_date else "",   
                 "Updated At": result.updated_at.strftime("%Y-%m-%d %H:%M:%S") if result.updated_at else "",
                 "Detail Error": result.detail_error or ""
             })
@@ -194,21 +164,20 @@
             
             # Thêm từng failed rule vào data
             for rule_result in failed_rules:
+                rule = self.rule_dao.get_by_id(rule_result.rule_id)
+
                 failed_rules_data.append({
                     "Compliance ID": compliance.id,
+                    "Compliance Name": compliance.name,
                     "Server IP": server_ip,
                     "Server Hostname": server_hostname,
                     "Workload Name": workload_name,
-                    "Compliance Status": compliance.status,
-                    "Compliance Score": float(compliance.score) if compliance.score else 0.0,
-                    "Rule ID": rule_result.rule_id,
-                    "Rule Name": rule_result.rule_name or f"Rule {rule_result.rule_id}",
-                    "Rule Status": rule_result.status,
+                    "Rule Name": rule.name if rule else "N/A",
+                    "Output": rule_result.output or "",
+                    "Parameters Rule": rule.parameters if rule else {},
                     "Error Message": rule_result.message or "",
-                    "Error Details": rule_result.details or "",
-                    "Execution Time (s)": rule_result.execution_time or 0,
+                    "Error Details": rule_result.details_error or "",
                     "Scan Date": compliance.scan_date.strftime("%Y-%m-%d %H:%M:%S") if compliance.scan_date else "",
-                    "Rule Created At": rule_result.created_at.strftime("%Y-%m-%d %H:%M:%S") if rule_result.created_at else "",
                     "Rule Updated At": rule_result.updated_at.strftime("%Y-%m-%d %H:%M:%S") if rule_result.updated_at else ""
                 })
         
@@ -218,21 +187,18 @@
         # Nếu không có failed rules nào, tạo một row thông báo
         if failed_rules_df.empty:
             failed_rules_df = pd.DataFrame([{
-                "Compliance ID": "",
-                "Server IP": "",
-                "Server Hostname": "",
-                "Workload Name": "",
-                "Compliance Status": "",
-                "Compliance Score": "",
-                "Rule ID": "",
-                "Rule Name": "No failed rules found for today",
-                "Rule Status": "",
-                "Error Message": "",
-                "Error Details": "",
-                "Execution Time (s)": "",
-                "Scan Date": "",
-                "Rule Created At": "",
-                "Rule Updated At": ""
+                 "Compliance ID": compliance.id,
+                    "Compliance Name": compliance.name,
+                    "Server IP": server_ip,
+                    "Server Hostname": server_hostname,
+                    "Workload Name": workload_name,
+                    "Rule Name": rule.name if rule else "N/A",
+                    "Output": rule_result.output or "",
+                    "Parameters Rule": rule.parameters if rule else {},
+                    "Error Message": rule_result.message or "",
+                    "Error Details": rule_result.details_error or "",
+                    "Scan Date": compliance.scan_date.strftime("%Y-%m-%d %H:%M:%S") if compliance.scan_date else "",
+                    "Rule Updated At": rule_result.updated_at.strftime("%Y-%m-%d %H:%M:%S") if rule_result.updated_at else ""
             }])
         
         # Ghi dữ liệu vào sheet
